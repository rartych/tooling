#!/usr/bin/env python3
"""
CAMARA API Review Validator v0.6
Automated validation of CAMARA API definitions with comprehensive validation coverage

Features:
- Differentiated validation for explicit vs implicit subscription APIs
- Proper classification of subscription API types
- Targeted validation checks based on API type
- Schema equivalence checking (allows differences in examples/descriptions)
- Comprehensive validation coverage including all CAMARA requirements
- Filename consistency checking
- Improved scope validation
- Test alignment validation
- Multi-file consistency checking
"""

import os
import sys
import yaml
import json
import re
import argparse
from pathlib import Path
from typing import Dict, List, Any, Tuple, Optional
from dataclasses import dataclass, field
from enum import Enum
import datetime
import traceback
from urllib.parse import urlparse

def safe_filename(filename: str, max_length: int = 200) -> str:
    """Sanitize filename to prevent path traversal and other issues"""
    # Remove any path components
    filename = os.path.basename(filename)
    
    # Replace dangerous characters
    filename = re.sub(r'[<>:"/\\|?*\x00-\x1f]', '_', filename)
    
    # Limit length
    if len(filename) > max_length:
        name, ext = os.path.splitext(filename)
        filename = name[:max_length-len(ext)-3] + "..." + ext
    
    # Ensure it's not empty or just dots
    if not filename or filename.replace('.', '').replace('_', '') == '':
        filename = "sanitized_filename.md"
    
    return filename

def validate_directory_path(path: str) -> str:
    """Validate and normalize directory path"""
    # Convert to absolute path and resolve
    abs_path = os.path.abspath(os.path.expanduser(path))
    
    # Check if path exists
    if not os.path.exists(abs_path):
        raise ValueError(f"Directory does not exist: {abs_path}")
    
    # Check if it's actually a directory
    if not os.path.isdir(abs_path):
        raise ValueError(f"Path is not a directory: {abs_path}")
    
    return abs_path

def sanitize_report_content(content: str) -> str:
    """Sanitize content for safe inclusion in reports"""
    # Escape HTML/XML special characters to prevent injection
    html_escape_table = {
        "&": "&amp;",
        '"': "&quot;",
        "'": "&#x27;",
        ">": "&gt;",
        "<": "&lt;",
    }
    
    # Replace problematic characters
    for char, escape in html_escape_table.items():
        content = content.replace(char, escape)
    
    # Limit content length to prevent DoS
    max_length = 1000000  # 1MB
    if len(content) > max_length:
        content = content[:max_length] + "\n\n⚠️ **Content truncated due to size limits**"
    
    return content

class Severity(Enum):
    CRITICAL = "🔴 Critical"
    MEDIUM = "🟡 Medium"
    LOW = "🔵 Low"
    INFO = "ℹ️ Info"

class APIType(Enum):
    REGULAR = "Regular API"
    IMPLICIT_SUBSCRIPTION = "Implicit Subscription API"
    EXPLICIT_SUBSCRIPTION = "Explicit Subscription API"

@dataclass
class ValidationIssue:
    severity: Severity
    category: str
    description: str
    location: str = ""
    fix_suggestion: str = ""

@dataclass
class ValidationResult:
    file_path: str
    api_name: str = ""
    version: str = ""
    api_type: APIType = APIType.REGULAR
    issues: List[ValidationIssue] = field(default_factory=list)
    checks_performed: List[str] = field(default_factory=list)
    manual_checks_needed: List[str] = field(default_factory=list)
    
    @property
    def critical_count(self) -> int:
        return len([i for i in self.issues if i.severity == Severity.CRITICAL])
    
    @property
    def medium_count(self) -> int:
        return len([i for i in self.issues if i.severity == Severity.MEDIUM])
    
    @property
    def low_count(self) -> int:
        return len([i for i in self.issues if i.severity == Severity.LOW])

@dataclass
class ConsistencyResult:
    issues: List[ValidationIssue] = field(default_factory=list)
    checks_performed: List[str] = field(default_factory=list)

@dataclass
class TestAlignmentResult:
    api_file: str
    test_files: List[str] = field(default_factory=list)
    issues: List[ValidationIssue] = field(default_factory=list)
    checks_performed: List[str] = field(default_factory=list)

class CAMARAAPIValidator:
    """CAMARA API Validator for Commonalities v0.6"""

    def __init__(self, commonalities_version: str = "0.6", review_type: str = "release-candidate"):
        """Initialize validator with version validation"""
        self.expected_commonalities_version = commonalities_version
        self.implemented_version = "0.6"  # This validator only implements v0.6 rules
        self.api_spec = None  # Will store the API spec for reference resolution
        self.review_type = review_type  # Store review type for validation behavior
        self._current_api_name = None  # Store current API name for type detection

        # Warn if requested version doesn't match implemented version
        if self.expected_commonalities_version != self.implemented_version:
            print(f"⚠️ WARNING: This validator implements Commonalities v{self.implemented_version} rules")
            print(f"⚠️ Requested version v{self.expected_commonalities_version} will be validated using v{self.implemented_version} rules")
            print(f"⚠️ For accurate v{self.expected_commonalities_version} validation, please use the appropriate validator script")
    

    def _resolve_reference(self, ref: str, api_spec: dict) -> dict:
        """Resolve $ref reference within the API specification"""
        if not ref.startswith('#/'):
            return {}
        
        # Remove the '#/' prefix and split by '/'
        path_parts = ref[2:].split('/')
        
        current = api_spec
        for part in path_parts:
            if isinstance(current, dict) and part in current:
                current = current[part]
            else:
                return {}
        
        return current if isinstance(current, dict) else {}

    def _check_version_mismatch(self, api_spec: dict, result: ValidationResult):
        """Add warning if validating against different version than requested"""
        if self.expected_commonalities_version != self.implemented_version:
            # Get the declared commonalities version from the API spec
            info = api_spec.get('info', {})
            declared_version = info.get('x-camara-commonalities', 'not specified')
            
            result.issues.append(ValidationIssue(
                Severity.INFO, "Version Mismatch",
                f"Validating with v{self.implemented_version} rules (requested v{self.expected_commonalities_version})",
                "validator",
                f"This validator implements Commonalities v{self.implemented_version} compliance checks"
            ))
            
            # Also check if API declares a different commonalities version
            if declared_version != 'not specified' and declared_version != self.implemented_version:
                result.issues.append(ValidationIssue(
                    Severity.LOW, "Commonalities Version",
                    f"API declares commonalities v{declared_version} but is being validated against v{self.implemented_version} rules",
                    "info.x-camara-commonalities",
                    f"Results may not accurately reflect v{declared_version} compliance"
                ))

    def validate_api_file(self, file_path: str) -> ValidationResult:
        """Validate a single API file"""
        result = ValidationResult(file_path=file_path)
        result.checks_performed.append(f"CAMARA Commonalities {self.expected_commonalities_version} validation")
        
        try:
            with open(file_path, 'r', encoding='utf-8') as f:
                api_spec = yaml.safe_load(f)
            
            # Store API spec for reference resolution
            self.api_spec = api_spec

            # Extract basic info
            info = api_spec.get('info', {})

            # Extract api-name from servers URL (official method)
            api_name = self._extract_api_name_from_servers(api_spec)

            # Fallback to filename if servers extraction fails
            if not api_name:
                api_name = Path(file_path).stem
                result.issues.append(ValidationIssue(
                    Severity.MEDIUM, "Server Configuration",
                    "Cannot extract api-name from servers[*].url",
                    "servers",
                    "Ensure servers[*].url follows format: {apiRoot}/<api-name>/<api-version>"
                ))

            self._current_api_name = api_name
            result.api_name = api_name

            result.version = info.get('version', 'unknown')
            
            # Detect API type first for targeted validation
            result.api_type = self._detect_api_type(api_spec, api_name)
            result.checks_performed.append(f"API type detection: {result.api_type.value}")

            # Check for Commonalities version mismatch
            self._check_version_mismatch(api_spec, result)
            
            # Core validation checks
            self._validate_info_object(api_spec, result)
            self._validate_external_docs(api_spec, result)
            self._validate_servers(api_spec, result)
            self._validate_paths(api_spec, result)
            self._validate_components(api_spec, result)
            self._validate_security_schemes(api_spec, result)
            
            # Checks for Commonalities 0.6
            self._check_work_in_progress_version(api_spec, result)
            self._check_updated_generic401(api_spec, result)
            
            # Consistency checks
            self._check_scope_naming_patterns(api_spec, result)
            self._check_filename_consistency(file_path, api_spec, result)
            
            # New comprehensive validation checks
            self._check_mandatory_error_responses(api_spec, result)
            self._check_server_url_format(api_spec, result)
            self._check_commonalities_schema_compliance(api_spec, result)
            self._check_event_subscription_compliance(api_spec, result)
            
            # Apply type-specific validation checks
            if result.api_type == APIType.EXPLICIT_SUBSCRIPTION:
                self._check_explicit_subscription_compliance(api_spec, result)
            elif result.api_type == APIType.IMPLICIT_SUBSCRIPTION:
                self._check_implicit_subscription_compliance(api_spec, result)
            
            # Add manual checks needed based on API type
            result.manual_checks_needed = self._get_manual_checks_for_type(result.api_type)
            
        except yaml.YAMLError as e:
            result.issues.append(ValidationIssue(
                Severity.CRITICAL, "YAML Syntax", f"YAML parsing error: {str(e)}"
            ))
        except Exception as e:
            result.issues.append(ValidationIssue(
                Severity.CRITICAL, "Validation Error", f"Unexpected error: {str(e)}"
            ))
        
        return result

    def _get_manual_checks_for_type(self, api_type: APIType) -> List[str]:
        """Get manual checks needed based on API type"""
        common_checks = [
            "Info.description for device or phone number (if applicable)",
            "Business logic appropriateness review",
            "Documentation quality assessment", 
            "API design patterns validation",
            "Use case coverage evaluation",
            "Security considerations beyond structure",
            "Performance implications assessment"
        ]
        
        if api_type == APIType.EXPLICIT_SUBSCRIPTION:
            return common_checks + [
                "Subscription lifecycle management review",
                "Event delivery mechanism validation", 
                "Webhook endpoint security review",
                "Subscription filtering logic validation"
            ]
        elif api_type == APIType.IMPLICIT_SUBSCRIPTION:
            return common_checks + [
                "Event callback mechanism review",
                "Implicit subscription trigger validation",
                "Event payload structure review"
            ]
        
        return common_checks

    def _detect_api_type(self, api_spec: dict, api_name: str = None) -> APIType:
        """Enhanced API type detection with better subscription pattern recognition"""
        paths = api_spec.get('paths', {})
        
        # Use provided api_name or fall back to stored one
        if api_name is None and hasattr(self, '_current_api_name'):
            api_name = self._current_api_name
        
        # Check if API name follows subscription API naming convention
        is_subscription_api_by_name = False
        if api_name:
            api_name_lower = api_name.lower()
            is_subscription_api_by_name = (
                api_name_lower.endswith('-subscriptions') or 
                api_name_lower.endswith('_subscriptions')
            )
        
        # Check for explicit subscription endpoints
        subscription_patterns = ['/subscriptions', '/subscription']
        for path in paths.keys():
            for pattern in subscription_patterns:
                if pattern in path.lower():
                    return APIType.EXPLICIT_SUBSCRIPTION
        
        # Check for webhook/event patterns in responses or callbacks
        for path, path_obj in paths.items():
            if isinstance(path_obj, dict):
                for method, operation in path_obj.items():
                    if method in ['get', 'post', 'put', 'delete', 'patch'] and isinstance(operation, dict):
                        # Check callbacks (implicit subscription indicator)
                        if 'callbacks' in operation:
                            return APIType.IMPLICIT_SUBSCRIPTION
                        
                        # Check responses for event patterns
                        responses = operation.get('responses', {})
                        for response in responses.values():
                            if isinstance(response, dict):
                                # Check content types for event patterns
                                content = response.get('content', {})
                                for media_type, media_obj in content.items():
                                    if isinstance(media_obj, dict):
                                        schema = media_obj.get('schema', {})
                                        schema_str = str(schema).lower()
                                        if any(keyword in schema_str for keyword in ['webhook', 'event', 'notification', 'callback']):
                                            return APIType.IMPLICIT_SUBSCRIPTION
        
        # Check components for subscription-related schemas
        components = api_spec.get('components', {})
        schemas = components.get('schemas', {})
        has_event_subscription_schema = False
        has_event_schema = False

        for schema_name, schema_def in schemas.items():
            schema_name_lower = schema_name.lower()
            
            # Check for event/notification schemas
            if any(keyword in schema_name_lower for keyword in ['webhook', 'event', 'notification', 'cloudevent']):
                has_event_schema = True
            
            # Check for subscription schemas with SubscriptionId property
            elif 'subscription' in schema_name_lower:
                if isinstance(schema_def, dict):
                    properties = schema_def.get('properties', {})
                    # Event subscription schemas have SubscriptionId
                    if 'subscriptionId' in properties or 'SubscriptionId' in properties:
                        has_event_subscription_schema = True

        # Make decision based on multiple factors
        if has_event_subscription_schema and (is_subscription_api_by_name or 
                                            any('/subscription' in path for path in paths.keys())):
            return APIType.EXPLICIT_SUBSCRIPTION
        elif has_event_schema:
            return APIType.IMPLICIT_SUBSCRIPTION

        return APIType.REGULAR

    def _validate_info_object(self, api_spec: dict, result: ValidationResult):
        """Validate the info object with comprehensive checks"""
        result.checks_performed.append("Info object validation")
        result.checks_performed.append("Authorization template validation") 
        result.checks_performed.append("Error responses template validation")
                
        info = api_spec.get('info', {})
        if not info:
            result.issues.append(ValidationIssue(
                Severity.CRITICAL, "Info Object", 
                "Missing required `info` object"
            ))
            return
        
        # Title validation
        title = info.get('title', '')
        if not title:
            result.issues.append(ValidationIssue(
                Severity.CRITICAL, "Info Object",
                "Missing required `title` field",
                "info.title"
            ))
        elif 'API' in title:
            result.issues.append(ValidationIssue(
                Severity.MEDIUM, "Info Object",
                f"Title should not include 'API': `{title}`",
                "info.title",
                "Remove 'API' from title"
            ))
        
        # Version check (for wip detection)
        version = info.get('version', '')
        if version != 'wip' and not re.match(r'^\d+\.\d+\.\d+(-rc\.\d+|-alpha\.\d+)?$', version):
            result.issues.append(ValidationIssue(
                Severity.CRITICAL, "Info Object",
                f"Invalid version format: `{version}`",
                "info.version",
                "Use semantic versioning (`x.y.z` or `x.y.z-rc.n` or `x.y.z-alpha.n`)"
            ))
        
        # License check
        license_info = info.get('license', {})
        if license_info.get('name') != 'Apache 2.0':
            result.issues.append(ValidationIssue(
                Severity.CRITICAL, "Info Object",
                "License must be `Apache 2.0`",
                "info.license.name"
            ))
        
        if license_info.get('url') != 'https://www.apache.org/licenses/LICENSE-2.0.html':
            result.issues.append(ValidationIssue(
                Severity.CRITICAL, "Info Object",
                "Incorrect license URL",
                "info.license.url"
            ))

        # Mandatory template validations
        description = info.get('description', '')
        self._validate_authorization_template(description, result)
        self._validate_error_responses_template(description, result)

        # Commonalities version
        commonalities = info.get('x-camara-commonalities')
        if str(commonalities) != self.expected_commonalities_version:
            result.issues.append(ValidationIssue(
                Severity.MEDIUM, "Info Object",
                f"Expected commonalities `{self.expected_commonalities_version}`, found: `{commonalities}`",
                "info.x-camara-commonalities"
            ))
        
        # Forbidden fields
        if 'termsOfService' in info:
            result.issues.append(ValidationIssue(
                Severity.MEDIUM, "Info Object",
                "`termsOfService` should not be in the API definition",
                "info.termsOfService",
                "Remove `termsOfService` field"
            ))

    def _normalize_text_for_template_check(self, text: str) -> str:
        """Normalize text for template comparison (remove extra whitespace, make lowercase)"""
        # Remove extra whitespace, normalize line breaks, make lowercase
        normalized = re.sub(r'\s+', ' ', text.strip().lower())
        # Remove common markdown formatting that might vary
        normalized = re.sub(r'[*_`]', '', normalized)
        return normalized

    def _validate_authorization_template(self, description: str, result: ValidationResult):
        """Validate mandatory authorization template in info.description"""
        if not description:
            result.issues.append(ValidationIssue(
                Severity.CRITICAL, "Authorization Template",
                "Missing info.description - required for authorization template",
                "info.description"
            ))
            return
        
        # Required authorization template components
        required_components = [
            "# Authorization and authentication",
            "Camara Security and Interoperability Profile",
            "Identity and Consent Management",
            "github.com/camaraproject/IdentityAndConsentManagement",
            "authorization flows to be used will be agreed upon during the onboarding process",
            "three-legged access tokens is mandatory",
            "privacy regulations"
        ]
        
        # Normalize description for checking
        normalized_desc = self._normalize_text_for_template_check(description)
        
        missing_components = []
        for component in required_components:
            normalized_component = self._normalize_text_for_template_check(component)
            if normalized_component not in normalized_desc:
                missing_components.append(component)
        
        if missing_components:
            result.issues.append(ValidationIssue(
                Severity.CRITICAL, "Authorization Template",
                f"Missing required authorization template components: {', '.join(missing_components)}",
                "info.description",
                "Add the mandatory authorization template as specified in CAMARA-API-access-and-user-consent.md"
            ))
        
        # Check for required header specifically
        if not re.search(r'#\s*Authorization\s+and\s+authentication', description, re.IGNORECASE):
            result.issues.append(ValidationIssue(
                Severity.CRITICAL, "Authorization Template",
                "Missing required '# Authorization and authentication' header",
                "info.description"
            ))

    def _validate_error_responses_template(self, description: str, result: ValidationResult):
        """Validate mandatory error responses template in info.description (new in v0.6)"""
        if not description:
            # Already reported in authorization template check
            return
        
        # Only check this template for v0.6 and above
        try:
            current_version = float(self.expected_commonalities_version)
            if current_version < 0.6:
                return  # Not required for versions before 0.6
        except (ValueError, AttributeError):
            pass  # If version parsing fails, include the check
        
        # Required error responses template components
        required_components = [
            "# Additional CAMARA error responses",
            "not exhaustive",
            "CAMARA API Design Guide",
            "CAMARA_common.yaml",
            "Commonalities Release",
            "API Readiness Checklist",
            "501 - NOT_IMPLEMENTED"
        ]
        
        # Normalize description for checking
        normalized_desc = self._normalize_text_for_template_check(description)
        
        missing_components = []
        for component in required_components:
            normalized_component = self._normalize_text_for_template_check(component)
            if normalized_component not in normalized_desc:
                missing_components.append(component)
        
        if missing_components:
            result.issues.append(ValidationIssue(
                Severity.CRITICAL, "Error Responses Template",
                f"Missing required error responses template components: {', '.join(missing_components)}",
                "info.description",
                "Add the mandatory 'Additional CAMARA error responses' template as specified in CAMARA API Design Guide v0.6"
            ))
        
        # Check for required header specifically
        if not re.search(r'#\s*Additional\s+CAMARA\s+error\s+responses', description, re.IGNORECASE):
            result.issues.append(ValidationIssue(
                Severity.CRITICAL, "Error Responses Template",
                "Missing required '# Additional CAMARA error responses' header",
                "info.description"
            ))

    def _validate_external_docs(self, api_spec: dict, result: ValidationResult):
        """Validate external documentation"""
        result.checks_performed.append("External documentation validation")
        
        external_docs = api_spec.get('externalDocs')
        if not external_docs:
            result.issues.append(ValidationIssue(
                Severity.CRITICAL, "ExternalDocs",
                "Missing externalDocs object",
                "externalDocs",
                "Add externalDocs with description and url"
            ))
            return
        
        if not external_docs.get('description'):
            result.issues.append(ValidationIssue(
                Severity.MEDIUM, "ExternalDocs",
                "Missing externalDocs description",
                "externalDocs.description"
            ))
        
        url = external_docs.get('url', '')
        if not url:
            result.issues.append(ValidationIssue(
                Severity.CRITICAL, "ExternalDocs",
                "Missing externalDocs URL",
                "externalDocs.url"
            ))
        elif not url.startswith('https://'):
            result.issues.append(ValidationIssue(
                Severity.MEDIUM, "ExternalDocs",
                "External docs URL should use HTTPS",
                "externalDocs.url"
            ))

    def _validate_servers(self, api_spec: dict, result: ValidationResult):
        """Validate servers configuration"""
        result.checks_performed.append("Servers validation")
        
        servers = api_spec.get('servers', [])
        if not servers:
            result.issues.append(ValidationIssue(
                Severity.MEDIUM, "Servers",
                "No servers defined",
                "servers"
            ))
            return
        
        for i, server in enumerate(servers):
            url = server.get('url', '')
            if not url:
                result.issues.append(ValidationIssue(
                    Severity.CRITICAL, "Servers",
                    f"Server {i+1} missing URL",
                    f"servers[{i}].url"
                ))
            elif not url.startswith(('https://', '{apiRoot}')):
                result.issues.append(ValidationIssue(
                    Severity.MEDIUM, "Servers",
                    f"Server URL should use HTTPS or template: `{url}`",
                    f"servers[{i}].url"
                ))

    def _validate_paths(self, api_spec: dict, result: ValidationResult):
        """Validate paths object with comprehensive operation checks"""
        result.checks_performed.append("Paths validation")
        
        paths = api_spec.get('paths', {})
        if not paths:
            result.issues.append(ValidationIssue(
                Severity.CRITICAL, "Paths",
                "No paths defined"
            ))
            return
        
        # Get api_name for security validation
        api_name = self._current_api_name if hasattr(self, '_current_api_name') else ''
        
        for path, path_obj in paths.items():
            if not isinstance(path_obj, dict):
                continue
                
            for method, operation in path_obj.items():
                if method in ['get', 'post', 'put', 'delete', 'patch', 'head', 'options', 'trace']:
                    self._validate_operation(operation, f"{method.upper()} {path}", result)
                    
                    # Add security validation with proper parameters
                    if isinstance(operation, dict):
                        self._validate_operation_security(operation, path, method, api_name, result)

    def _validate_operation(self, operation: dict, operation_name: str, result: ValidationResult):
        """Validate individual operation with detailed checks"""
        if not isinstance(operation, dict):
            return
        
        # Check for operationId
        if 'operationId' not in operation:
            result.issues.append(ValidationIssue(
                Severity.CRITICAL, "Operation",
                "Missing operationId",
                operation_name
            ))
        
        # Check summary and description
        if 'summary' not in operation:
            result.issues.append(ValidationIssue(
                Severity.MEDIUM, "Operation",
                "Missing summary",
                operation_name
            ))
        
        if 'description' not in operation:
            result.issues.append(ValidationIssue(
                Severity.LOW, "Operation",
                "Missing description",
                operation_name
            ))
        
        # Check responses
        responses = operation.get('responses', {})
        if not responses:
            result.issues.append(ValidationIssue(
                Severity.CRITICAL, "Operation",
                "No responses defined",
                operation_name
            ))
        else:
            self._validate_responses(responses, operation_name, result)
        
        # Check security for operations that need it
        security = operation.get('security')
        if security is None and operation_name.startswith(('POST', 'PUT', 'DELETE')):
            result.issues.append(ValidationIssue(
                Severity.MEDIUM, "Operation",
                "Consider adding security requirements for modifying operations",
                operation_name
            ))

    def _validate_responses(self, responses: dict, operation_name: str, result: ValidationResult):
        """Validate response definitions"""
        # Check for success response
        success_codes = ['200', '201', '202', '204']
        has_success = any(code in responses for code in success_codes)
        
        if not has_success:
            result.issues.append(ValidationIssue(
                Severity.MEDIUM, "Responses",
                "No success response (2xx) defined",
                f"{operation_name}.responses"
            ))
        
        # Check for error responses
        error_codes = ['400', '401', '403', '404']
        for code in error_codes:
            if code in responses:
                response = responses[code]
                if isinstance(response, dict):
                    self._validate_error_response(response, code, operation_name, result)

    def _validate_error_response(self, response: dict, status_code: str, operation_name: str, result: ValidationResult):
        """Validate error response structure"""
        content = response.get('content', {})
        
        # Check for application/json content type
        if 'application/json' not in content:
            result.issues.append(ValidationIssue(
                Severity.MEDIUM, "Error Responses",
                f"Error response {status_code} should have application/json content",
                f"{operation_name}.responses.{status_code}"
            ))
            return
        
        # Check for ErrorInfo schema reference
        json_content = content.get('application/json', {})
        schema = json_content.get('schema', {})
        
        if isinstance(schema, dict):
            ref = schema.get('$ref', '')
            if '#/components/schemas/ErrorInfo' not in ref:
                result.issues.append(ValidationIssue(
                    Severity.MEDIUM, "Error Responses",
                    f"Error response {status_code} should reference ErrorInfo schema",
                    f"{operation_name}.responses.{status_code}"
                ))

    def _validate_error_response(self, response: dict, status_code: str, operation_name: str, result: ValidationResult):
        """Validate error response structure with $ref resolution"""
        
        # Handle $ref in response
        if '$ref' in response:
            ref_path = response['$ref']
            resolved_response = self._resolve_reference(ref_path, self.api_spec)
            if resolved_response:
                # Recursively validate the resolved response
                self._validate_error_response(resolved_response, status_code, operation_name, result)
                return
            else:
                result.issues.append(ValidationIssue(
                    Severity.CRITICAL, "Error Responses",
                    f"Cannot resolve response reference: {ref_path}",
                    f"{operation_name}.responses.{status_code}"
                ))
                return
        
        content = response.get('content', {})
        
        # Check for application/json content type
        if 'application/json' not in content:
            result.issues.append(ValidationIssue(
                Severity.MEDIUM, "Error Responses",
                f"Error response {status_code} should have application/json content",
                f"{operation_name}.responses.{status_code}"
            ))
            return
        
        # Check for ErrorInfo schema reference
        json_content = content.get('application/json', {})
        schema = json_content.get('schema', {})
        
        if isinstance(schema, dict):
            # Handle schema with $ref
            if '$ref' in schema:
                ref = schema.get('$ref', '')
                if '#/components/schemas/ErrorInfo' not in ref:
                    result.issues.append(ValidationIssue(
                        Severity.MEDIUM, "Error Responses",
                        f"Error response {status_code} should reference ErrorInfo schema",
                        f"{operation_name}.responses.{status_code}"
                    ))
            # Handle schema with allOf containing ErrorInfo reference
            elif 'allOf' in schema:
                all_of_items = schema.get('allOf', [])
                has_error_info = False
                for item in all_of_items:
                    if isinstance(item, dict) and '$ref' in item:
                        if '#/components/schemas/ErrorInfo' in item['$ref']:
                            has_error_info = True
                            break
                
                if not has_error_info:
                    result.issues.append(ValidationIssue(
                        Severity.MEDIUM, "Error Responses",
                        f"Error response {status_code} should reference ErrorInfo schema",
                        f"{operation_name}.responses.{status_code}"
                    ))
            else:
                result.issues.append(ValidationIssue(
                    Severity.MEDIUM, "Error Responses",
                    f"Error response {status_code} should reference ErrorInfo schema",
                    f"{operation_name}.responses.{status_code}"
                ))

    def _validate_components(self, api_spec: dict, result: ValidationResult):
        """Validate components section"""
        result.checks_performed.append("Components validation")
        
        components = api_spec.get('components', {})
        if not components:
            result.issues.append(ValidationIssue(
                Severity.MEDIUM, "Components",
                "No components defined"
            ))
            return
        
        # Store api_spec reference for cross-method validation
        self.api_spec = api_spec

        # Check schemas
        schemas = components.get('schemas', {})
        self._validate_schemas(schemas, result)
        
        # Check security schemes
        security_schemes = components.get('securitySchemes', {})
        self._validate_security_schemes_section(security_schemes, result)

    def _validate_schemas(self, schemas: dict, result: ValidationResult):
        """Validate schema definitions"""
        # Check for required common schemas
        required_schemas = ['ErrorInfo', 'XCorrelator']
        
        for schema_name in required_schemas:
            if schema_name not in schemas:
                result.issues.append(ValidationIssue(
                    Severity.CRITICAL, "Components",
                    f"Missing required `{schema_name}` schema",
                    "components.schemas"
                ))
        
        # Validate ErrorInfo schema structure if present
        if 'ErrorInfo' in schemas:
            self._validate_error_info_schema(schemas['ErrorInfo'], result)
        
        # Check for deprecated schemas
        deprecated_patterns = ['IDENTIFIER_MISMATCH']
        for schema_name, schema_def in schemas.items():
            if isinstance(schema_def, dict):
                # Check for deprecated error codes in enum values
                if 'enum' in schema_def:
                    enum_values = schema_def.get('enum', [])
                    for deprecated in deprecated_patterns:
                        if deprecated in enum_values:
                            result.issues.append(ValidationIssue(
                                Severity.CRITICAL, "Error Responses",
                                f"Forbidden error code `{deprecated}` found",
                                f"components.schemas.{schema_name}",
                                f"Remove `{deprecated}` from enum values"
                            ))

    def _validate_error_info_schema(self, error_info_schema: dict, result: ValidationResult):
        """Validate ErrorInfo schema structure for v0.6 compliance"""
        if not isinstance(error_info_schema, dict):
            return
        
        required_properties = ['code', 'message']
        properties = error_info_schema.get('properties', {})
        
        for prop in required_properties:
            if prop not in properties:
                result.issues.append(ValidationIssue(
                    Severity.CRITICAL, "ErrorInfo Schema",
                    f"Missing required property `{prop}`",
                    "components.schemas.ErrorInfo.properties"
                ))

    def _validate_security_schemes_section(self, security_schemes: dict, result: ValidationResult):
        """Validate security schemes section"""
        # Use existing API type detection
        api_type = self._detect_api_type(self.api_spec)
        is_subscription_api = api_type in [APIType.IMPLICIT_SUBSCRIPTION, APIType.EXPLICIT_SUBSCRIPTION]
        
        # Check for required openId scheme
        if 'openId' not in security_schemes:
            result.issues.append(ValidationIssue(
                Severity.CRITICAL, "Security Schemes",
                "Missing required 'openId' security scheme",
                "components.securitySchemes",
                "Add openId scheme with type: openIdConnect"
            ))
        
        # For subscription APIs, check for notificationsBearerAuth
        if is_subscription_api and 'notificationsBearerAuth' not in security_schemes:
            result.issues.append(ValidationIssue(
                Severity.CRITICAL, "Security Schemes",
                "Subscription APIs must include 'notificationsBearerAuth' security scheme",
                "components.securitySchemes",
                "Add notificationsBearerAuth scheme for callback authentication"
            ))
        
        for scheme_name, scheme_def in security_schemes.items():
            if isinstance(scheme_def, dict):
                scheme_type = scheme_def.get('type')
                
                if scheme_type == 'openIdConnect':
                    self._validate_openid_connect_scheme(scheme_def, scheme_name, result)
                    
                    # Check naming convention
                    if scheme_name != 'openId':
                        result.issues.append(ValidationIssue(
                            Severity.MEDIUM, "Security Schemes",
                            f"OpenID Connect scheme should be named 'openId', found '{scheme_name}'",
                            f"components.securitySchemes.{scheme_name}"
                        ))
                
                elif scheme_type == 'http' and scheme_name == 'notificationsBearerAuth':
                    self._validate_notifications_bearer_auth_scheme(scheme_def, scheme_name, result)
                
                elif scheme_type == 'oauth2':
                    result.issues.append(ValidationIssue(
                        Severity.CRITICAL, "Security Schemes",
                        f"Use 'openIdConnect' type instead of 'oauth2' for scheme '{scheme_name}'",
                        f"components.securitySchemes.{scheme_name}.type",
                        "CAMARA requires OpenID Connect, not OAuth2"
                    ))
                
                elif scheme_type not in ['openIdConnect', 'http']:
                    result.issues.append(ValidationIssue(
                        Severity.MEDIUM, "Security Schemes",
                        f"Unexpected security scheme type '{scheme_type}' for '{scheme_name}'",
                        f"components.securitySchemes.{scheme_name}.type"
                    ))


    def _validate_openid_connect_scheme(self, scheme_def: dict, scheme_name: str, result: ValidationResult):
        """Validate OpenID Connect security scheme"""
        # Check for required openIdConnectUrl
        if 'openIdConnectUrl' not in scheme_def:
            result.issues.append(ValidationIssue(
                Severity.CRITICAL, "Security Schemes",
                f"OpenID Connect scheme `{scheme_name}` missing openIdConnectUrl",
                f"components.securitySchemes.{scheme_name}.openIdConnectUrl"
            ))
            return
        
        # Validate URL format
        connect_url = scheme_def.get('openIdConnectUrl', '')
        if not connect_url.startswith(('https://', 'http://')):
            result.issues.append(ValidationIssue(
                Severity.MEDIUM, "Security Schemes",
                f"OpenID Connect URL should use HTTPS: `{connect_url}`",
                f"components.securitySchemes.{scheme_name}.openIdConnectUrl"
            ))
        
        # Check for well-known endpoint pattern
        if '.well-known/openid-configuration' not in connect_url:
            result.issues.append(ValidationIssue(
                Severity.MEDIUM, "Security Schemes",
                f"OpenID Connect URL should point to well-known configuration: `{connect_url}`",
                f"components.securitySchemes.{scheme_name}.openIdConnectUrl"
            ))

    def _validate_notifications_bearer_auth_scheme(self, scheme_def: dict, scheme_name: str, result: ValidationResult):
        """Validate notificationsBearerAuth security scheme for subscription APIs"""
        # Check type
        if scheme_def.get('type') != 'http':
            result.issues.append(ValidationIssue(
                Severity.CRITICAL, "Security Schemes",
                f"Notifications Bearer Auth scheme `{scheme_name}` must have type 'http'",
                f"components.securitySchemes.{scheme_name}.type"
            ))
        
        # Check scheme
        if scheme_def.get('scheme') != 'bearer':
            result.issues.append(ValidationIssue(
                Severity.CRITICAL, "Security Schemes",
                f"Notifications Bearer Auth scheme `{scheme_name}` must have scheme 'bearer'",
                f"components.securitySchemes.{scheme_name}.scheme"
            ))
        
        # Check bearerFormat (should reference sinkCredential)
        bearer_format = scheme_def.get('bearerFormat', '')
        if 'sinkCredential' not in bearer_format:
            result.issues.append(ValidationIssue(
                Severity.MEDIUM, "Security Schemes",
                f"Notifications Bearer Auth scheme `{scheme_name}` should reference sinkCredential in bearerFormat",
                f"components.securitySchemes.{scheme_name}.bearerFormat"
            ))

    def _validate_operation_security(self, operation: dict, path: str, method: str, 
                                api_name: str, result: ValidationResult):
        """Validate security settings for an operation"""
        
<<<<<<< HEAD
        # Construct operation_name from path and method
        operation_name = f"{method.upper()} {path}"
        
        # Get security requirements
=======
        # Detect API type first
        api_type = self._detect_api_type(self.api_spec, api_name)
        
        # For explicit subscription APIs, use special validation
        if api_type == APIType.EXPLICIT_SUBSCRIPTION:
            self._validate_explicit_subscription_scopes(operation, path, method, api_name, result)
            return
        
        # For other API types, continue with existing validation logic
>>>>>>> 84fac324
        security = operation.get('security', [])
        
        # Check if this is a callback operation FIRST (applies to all API types)
        is_callback = 'callbacks' in operation_name.lower() or 'notification' in operation_name.lower()
        
        if is_callback:
            # Callback operations MUST support notificationsBearerAuth and MAY have empty security
            if security is None:
                result.issues.append(ValidationIssue(
                    Severity.CRITICAL, "Operation Security",
                    f"Callback operation must have security requirements with notificationsBearerAuth: {operation_name}",
                    f"{operation_name}.security"
                ))
            else:
                has_notifications_bearer_auth = False
                has_empty_security = False
                
                for security_req in security:
                    if isinstance(security_req, dict):
                        if not security_req:  # Empty security object
                            has_empty_security = True
                        elif 'notificationsBearerAuth' in security_req:
                            has_notifications_bearer_auth = True
                
                # MUST have notificationsBearerAuth
                if not has_notifications_bearer_auth:
                    result.issues.append(ValidationIssue(
                        Severity.CRITICAL, "Operation Security",
                        f"Callback operation must include notificationsBearerAuth: {operation_name}",
                        f"{operation_name}.security",
                        "Add notificationsBearerAuth to security requirements"
                    ))
                
                # Validate that it's not ONLY empty security
                if has_empty_security and not has_notifications_bearer_auth:
                    result.issues.append(ValidationIssue(
                        Severity.CRITICAL, "Operation Security",
                        f"Callback operation cannot have only empty security, must include notificationsBearerAuth: {operation_name}",
                        f"{operation_name}.security"
                    ))
            return  # Done with callback validation
        
        # For non-callback operations, check API type
        api_type = self._detect_api_type(self.api_spec, api_name)
        
        # For explicit subscription APIs, use special validation
        if api_type == APIType.EXPLICIT_SUBSCRIPTION:
            self._validate_explicit_subscription_scopes(operation, path, method, api_name, result)
            return
        
        # For other API types (regular and implicit subscription), validate standard security
        if security:
            # For regular operations with security, validate they use openId
            has_openid = False
            for security_req in security:
                if isinstance(security_req, dict) and 'openId' in security_req:
                    has_openid = True
                    
                    # Also validate scope naming pattern for regular APIs
                    scopes = security_req['openId']
                    if isinstance(scopes, list):
                        for scope_name in scopes:
                            if not re.match(r'^[a-z0-9-]+:[a-z0-9-]+(?::[a-z0-9-]+)?$', scope_name):
                                result.issues.append(ValidationIssue(
                                    Severity.MEDIUM, "Scope Naming",
                                    f"Scope name should follow pattern `api-name:[resource:]action`: `{scope_name}`",
                                    f"{operation_name}.security"
                                ))
                    break
            
            if not has_openid:
                result.issues.append(ValidationIssue(
                    Severity.MEDIUM, "Operation Security",
                    f"Operation should use 'openId' security scheme: {operation_name}",
                    f"{operation_name}.security"
                ))

    def _validate_explicit_subscription_scopes(self, operation: dict, path: str, method: str, 
                                            api_name: str, result: ValidationResult):
        """Validate scopes for explicit subscription APIs according to CAMARA guidelines
        
        For explicit subscription APIs:
        - CREATE operations: api-name:event-type:create
        - READ operations: api-name:read
        - DELETE operations: api-name:delete
        """
        security = operation.get('security', [])
        
        for security_item in security:
            if isinstance(security_item, dict) and 'openId' in security_item:
                scopes = security_item['openId']
                
                if not isinstance(scopes, list):
                    continue
                
                for scope in scopes:
                    # Determine expected scope pattern based on operation
                    if method.lower() == 'post' and path.endswith('/subscriptions'):
                        # CREATE operation - should have event type in scope
                        if not self._is_valid_event_subscription_create_scope(scope, api_name):
                            result.issues.append(ValidationIssue(
                                Severity.MEDIUM, "Scope Naming",
                                f"Event subscription creation scope should follow pattern `api-name:event-type:create`: `{scope}`",
                                f"{method.upper()} {path}.security",
                                "Use format: api-name:org.camaraproject.api-name.version.event-name:create"
                            ))
                    
                    elif method.lower() == 'get':
                        # READ operation
                        expected_scope = f"{api_name}:read"
                        if scope != expected_scope:
                            result.issues.append(ValidationIssue(
                                Severity.MEDIUM, "Scope Naming",
                                f"Event subscription read scope should be `{expected_scope}`, found: `{scope}`",
                                f"{method.upper()} {path}.security"
                            ))
                    
                    elif method.lower() == 'delete':
                        # DELETE operation
                        expected_scope = f"{api_name}:delete"
                        if scope != expected_scope:
                            result.issues.append(ValidationIssue(
                                Severity.MEDIUM, "Scope Naming",
                                f"Event subscription delete scope should be `{expected_scope}`, found: `{scope}`",
                                f"{method.upper()} {path}.security"
                            ))

    def _is_valid_event_subscription_create_scope(self, scope: str, api_name: str) -> bool:
        """Check if a scope follows the event subscription create pattern
        
        Pattern: api-name:event-type:create
        Where event-type is like: org.camaraproject.api-name.version.event-name
        """
        parts = scope.split(':')
        
        # Should have exactly 3 parts: api-name:event-type:create
        if len(parts) != 3:
            return False
        
        scope_api_name, event_type, action = parts
        
        # Check api name matches
        if scope_api_name != api_name:
            return False
        
        # Check action is 'create'
        if action != 'create':
            return False
        
        # Check event type format (org.camaraproject.api-name.version.event-name)
        if not event_type.startswith('org.camaraproject.'):
            return False
        
        # Optionally, verify the event type exists in the API spec
        if hasattr(self, 'api_spec'):
            # Look for the event type in the API's defined event types
            if not self._event_type_exists_in_spec(event_type):
                return False
        
        return True

    def _event_type_exists_in_spec(self, event_type: str) -> bool:
        """Check if an event type is defined in the API specification"""
        # Look in common places where event types are defined
        paths_to_check = [
            ['components', 'schemas', 'SubscriptionEventType', 'enum'],
            ['components', 'schemas', 'EventTypeNotification', 'enum'],
            # Add more paths as needed based on API structure
        ]
        
        for path in paths_to_check:
            current = self.api_spec
            for key in path:
                if isinstance(current, dict) and key in current:
                    current = current[key]
                else:
                    current = None
                    break
            
            if isinstance(current, list) and event_type in current:
                return True
        
        return True  # Default to true if we can't find the enum

    def _validate_security_schemes(self, api_spec: dict, result: ValidationResult):
        """Validate top-level security configuration"""
        result.checks_performed.append("Security configuration validation")
        
        security = api_spec.get('security', [])
        components = api_spec.get('components', {})
        security_schemes = components.get('securitySchemes', {})
        
        # Check if security references exist in components
        for security_req in security:
            if isinstance(security_req, dict):
                for scheme_name in security_req.keys():
                    if scheme_name not in security_schemes:
                        result.issues.append(ValidationIssue(
                            Severity.CRITICAL, "Security Schemes",
                            f"Undefined security scheme `{scheme_name}` referenced",
                            "security",
                            f"Define `{scheme_name}` in components.securitySchemes"
                        ))

    def _check_scope_naming_patterns(self, api_spec: dict, result: ValidationResult):
        """Check scope naming patterns for consistency"""
        
        # Skip this check entirely for explicit subscription APIs
        # They have their own validation in _validate_operation_security
        api_type = self._detect_api_type(api_spec)
        if api_type == APIType.EXPLICIT_SUBSCRIPTION:
            return
        
        result.checks_performed.append("Scope naming pattern validation")
        
        components = api_spec.get('components', {})
        security_schemes = components.get('securitySchemes', {})
        
        for scheme_name, scheme_def in security_schemes.items():
            if isinstance(scheme_def, dict):
                scheme_type = scheme_def.get('type')
                
                if scheme_type == 'openIdConnect':
                    # OpenID Connect doesn't define scopes in the scheme itself
                    # Scope validation happens at operation level through security requirements
                    continue
                elif scheme_type == 'oauth2':
                    # Direct OAuth2 schemes are not used in CAMARA (OpenID Connect is used instead)
                    # This will be flagged as critical error in security schemes validation
                    # Skip scope validation for OAuth2 schemes
                    continue
                # For other scheme types (like 'http' for notificationsBearerAuth), no scope validation needed
        
        # Validate scopes at operation level instead
        paths = api_spec.get('paths', {})
        for path, path_obj in paths.items():
            if isinstance(path_obj, dict):
                for method, operation in path_obj.items():
                    if method in ['get', 'post', 'put', 'delete', 'patch'] and isinstance(operation, dict):
                        security = operation.get('security', [])
                        for security_req in security:
                            if isinstance(security_req, dict):
                                for scheme_name, scopes in security_req.items():
                                    if isinstance(scopes, list):
                                        for scope_name in scopes:
                                            # Check kebab-case pattern for scopes
                                            if not re.match(r'^[a-z0-9-]+:[a-z0-9-]+(?::[a-z0-9-]+)?$', scope_name):
                                                result.issues.append(ValidationIssue(
                                                    Severity.MEDIUM, "Scope Naming",
                                                    f"Scope name should follow pattern `api-name:[resource:]action`: `{scope_name}`",
                                                    f"{method.upper()} {path}.security"
                                                ))

    def _extract_api_name_from_servers(self, api_spec: dict) -> Optional[str]:
        """Extract api-name from servers[*].url property
        
        According to CAMARA guidelines:
        - api-name is specified as the base path, prior to the API version, in servers[*].url
        - Format: {apiRoot}/<api-name>/<api-version>
        - Example: {apiRoot}/location-verification/v1 -> api-name is "location-verification"
        """
        servers = api_spec.get('servers', [])
        if not servers:
            return None
        
        api_names = set()
        
        for server in servers:
            url = server.get('url', '')
            if not url:
                continue
            
            # Remove {apiRoot} prefix if present
            if url.startswith('{apiRoot}/'):
                path = url[10:]  # Remove '{apiRoot}/'
            elif url.startswith('http://') or url.startswith('https://'):
                # Extract path from full URL
                parsed = urlparse(url)
                path = parsed.path.lstrip('/')
            else:
                # Assume it's just the path part
                path = url.lstrip('/')
            
            # Split path components
            path_parts = [part for part in path.split('/') if part]
            
            if len(path_parts) >= 2:
                # Format: <api-name>/<api-version>
                api_name = path_parts[0]
                api_names.add(api_name)
            elif len(path_parts) == 1:
                # Only one component - could be api-name without version
                api_name = path_parts[0]
                # Check if it looks like a version (starts with 'v' followed by numbers/dots)
                if not re.match(r'^v\d+', api_name):
                    api_names.add(api_name)
        
        # All servers should have the same api-name
        if len(api_names) == 1:
            return api_names.pop()
        elif len(api_names) > 1:
            # Multiple different api-names found - this is an error but return the first one
            return sorted(api_names)[0]
        else:
            return None

    def _check_filename_consistency(self, file_path: str, api_spec: dict, result: ValidationResult):
        """Check filename consistency with API content"""
        result.checks_performed.append("Filename consistency validation")
        
        filename = Path(file_path).stem
        
        # Check kebab-case
        if not re.match(r'^[a-z0-9-]+$', filename):
            result.issues.append(ValidationIssue(
                Severity.CRITICAL, "File Naming",
                f"Filename should use kebab-case: `{filename}`",
                file_path,
                "Use lowercase letters, numbers, and hyphens only"
            ))
        
        # Extract api-name from servers URL (this is the correct reference)
        api_name = self._extract_api_name_from_servers(api_spec)
        
        if api_name:
            # Validate filename against api-name (primary check)
            if filename != api_name:
                result.issues.append(ValidationIssue(
                    Severity.CRITICAL, "File Naming",
                    f"Filename `{filename}` doesn't match api-name `{api_name}` from servers URL",
                    file_path,
                    f"Rename file to `{api_name}.yaml` to match the api-name from servers[*].url"
                ))
            
            # Validate title consistency with api-name (additional check)
            info = api_spec.get('info', {})
            title = info.get('title', '')
            
            if title:
                # Convert api-name to expected title format for comparison
                # Example: "location-verification" -> "Location Verification"
                expected_title_pattern = api_name.replace('-', ' ').title()
                
                # Also check if title contains the api-name concept
                title_lower = title.lower()
                api_name_words = api_name.replace('-', ' ')
                
                # If title doesn't contain the key concepts from api-name, flag it
                if (api_name_words not in title_lower and 
                    not any(word in title_lower for word in api_name.split('-') if len(word) > 3)):
                    result.issues.append(ValidationIssue(
                        Severity.LOW, "API Consistency",
                        f"API title `{title}` may not align with api-name `{api_name}`",
                        "info.title",
                        f"Consider if title should reference concepts from api-name `{api_name}`"
                    ))
        else:
            # If we can't extract api-name, fall back to basic validation
            result.issues.append(ValidationIssue(
                Severity.MEDIUM, "Server Configuration",
                "Cannot extract api-name from servers[*].url for filename validation",
                "servers",
                "Ensure servers[*].url follows format: {apiRoot}/<api-name>/<api-version>"
            ))
            
            # Still check against title as a fallback (but with lower severity)
            info = api_spec.get('info', {})
            title = info.get('title', '').lower()
            
            if title:
                # Convert title to potential filename format
                title_as_filename = re.sub(r'[^a-z0-9]+', '-', title).strip('-')
                
                if title_as_filename and filename != title_as_filename:
                    result.issues.append(ValidationIssue(
                        Severity.INFO, "File Naming",
                        f"Filename `{filename}` doesn't match title pattern `{title_as_filename}`",
                        file_path,
                        "Consider aligning filename with API title (as fallback when api-name unavailable)"
                    ))

    def _check_work_in_progress_version(self, api_spec: dict, result: ValidationResult):
        """Check work-in-progress versions based on review type"""
        result.checks_performed.append("Work-in-progress version validation")
        
        version = api_spec.get('info', {}).get('version', '')
        
        if self.review_type == "wip":
            # For WIP reviews, expect "wip" version
            if version != 'wip':
                result.issues.append(ValidationIssue(
                    Severity.MEDIUM, "Version",
                    f"WIP review expects version `wip`, found: `{version}`",
                    "info.version",
                    "Use version `wip` for work-in-progress development"
                ))
            
            # Check server URL should contain vwip
            servers = api_spec.get('servers', [])
            if servers:
                server_url = servers[0].get('url', '')
                if 'vwip' not in server_url:
                    result.issues.append(ValidationIssue(
                        Severity.MEDIUM, "Server URL",
                        "WIP review expects server URL to contain `vwip`",
                        "servers[0].url",
                        "Use `vwip` in server URL for work-in-progress development"
                    ))
        else:
            # For release-candidate and other reviews, forbid "wip" version
            if version == 'wip':
                result.issues.append(ValidationIssue(
                    Severity.CRITICAL, "Version",
                    "Work-in-progress version `wip` cannot be released",
                    "info.version",
                    "Update to proper semantic version (e.g., `0.1.0-rc.1`)"
                ))
            
            # Check server URL for vwip
            servers = api_spec.get('servers', [])
            if servers:
                server_url = servers[0].get('url', '')
                if 'vwip' in server_url:
                    result.issues.append(ValidationIssue(
                        Severity.CRITICAL, "Server URL",
                        "Work-in-progress server URL (`vwip`) cannot be used in release",
                        "servers[0].url",
                        "Update to production server URL"
                    ))
        
        # Check server URL for vwip
        servers = api_spec.get('servers', [])
        if servers:
            server_url = servers[0].get('url', '')
            if 'vwip' in server_url:
                result.issues.append(ValidationIssue(
                    Severity.CRITICAL, "Server URL",
                    "Work-in-progress server URL (`vwip`) cannot be used in release",
                    "servers[0].url",
                    "Update to production server URL"
                ))

    def _check_updated_generic401(self, api_spec: dict, result: ValidationResult):
        """Check for updated generic 401 error handling in Commonalities 0.6"""
        result.checks_performed.append("Generic 401 error validation (v0.6)")
        
        # Look for 401 responses and check their structure
        paths = api_spec.get('paths', {})
        found_401_responses = []
        
        for path, path_obj in paths.items():
            if isinstance(path_obj, dict):
                for method, operation in path_obj.items():
                    if method in ['get', 'post', 'put', 'delete', 'patch'] and isinstance(operation, dict):
                        responses = operation.get('responses', {})
                        if '401' in responses:
                            found_401_responses.append(f"{method.upper()} {path}")
        
        # Check components for UNAUTHENTICATED error code
        components = api_spec.get('components', {})
        schemas = components.get('schemas', {})
        
        for schema_name, schema_def in schemas.items():
            if isinstance(schema_def, dict) and 'enum' in schema_def:
                enum_values = schema_def.get('enum', [])
                # Check for old pattern (should be UNAUTHENTICATED, not AUTHENTICATION_REQUIRED)
                if 'AUTHENTICATION_REQUIRED' in enum_values:
                    result.issues.append(ValidationIssue(
                        Severity.MEDIUM, "Error Codes",
                        "Use `UNAUTHENTICATED` instead of `AUTHENTICATION_REQUIRED`",
                        f"components.schemas.{schema_name}",
                        "Replace `AUTHENTICATION_REQUIRED` with `UNAUTHENTICATED`"
                    ))

    def _check_mandatory_error_responses(self, api_spec: dict, result: ValidationResult):
        """Check for mandatory error responses"""
        result.checks_performed.append("Mandatory error responses validation")
        
        paths = api_spec.get('paths', {})
        
        for path, path_obj in paths.items():
            if isinstance(path_obj, dict):
                for method, operation in path_obj.items():
                    if method in ['get', 'post', 'put', 'delete', 'patch'] and isinstance(operation, dict):
                        responses = operation.get('responses', {})
                        operation_name = f"{method.upper()} {path}"
                        
                        # Check for mandatory 400 (Bad Request)
                        if '400' not in responses:
                            result.issues.append(ValidationIssue(
                                Severity.MEDIUM, "Error Responses",
                                "Missing 400 (Bad Request) response",
                                f"{operation_name}.responses",
                                "Add 400 response for validation errors"
                            ))

    def _check_server_url_format(self, api_spec: dict, result: ValidationResult):
        """Check server URL format compliance"""
        result.checks_performed.append("Server URL format validation")
        
        servers = api_spec.get('servers', [])
        for i, server in enumerate(servers):
            if isinstance(server, dict):
                url = server.get('url', '')
                if url and not url.startswith(('{apiRoot}', 'https://')):
                    result.issues.append(ValidationIssue(
                        Severity.MEDIUM, "Server URL",
                        f"Server URL should use HTTPS or template variable: `{url}`",
                        f"servers[{i}].url",
                        "Use `{apiRoot}` template or HTTPS URL"
                    ))

    def _check_commonalities_schema_compliance(self, api_spec: dict, result: ValidationResult):
        """Check compliance with Commonalities schema requirements"""
        result.checks_performed.append("Commonalities schema compliance validation")
        
        components = api_spec.get('components', {})
        schemas = components.get('schemas', {})
        
        # Check for XCorrelator parameter consistency
        parameters = components.get('parameters', {})
        if 'X-Correlator' in parameters:
            x_correlator = parameters['X-Correlator']
            if isinstance(x_correlator, dict):
                schema = x_correlator.get('schema', {})
                pattern = schema.get('pattern')
                
                # Check for updated XCorrelator pattern in v0.6
                expected_pattern = r'^\w{8}-\w{4}-4\w{3}-[89aAbB]\w{3}-\w{12}$'
                if pattern != expected_pattern:
                    result.issues.append(ValidationIssue(
                        Severity.MEDIUM, "XCorrelator Pattern",
                        "XCorrelator pattern should follow Commonalities 0.6 specification",
                        "components.parameters.X-Correlator.schema.pattern",
                        f"Use pattern: `{expected_pattern}`"
                    ))

    def _check_event_subscription_compliance(self, api_spec: dict, result: ValidationResult):
        """Check event subscription compliance"""
        result.checks_performed.append("Event subscription compliance validation")
        
        # This check is API-type aware
        if hasattr(self, '_current_api_type'):
            api_type = self._current_api_type
        else:
            api_type = self._detect_api_type(api_spec)
        
        if api_type in [APIType.EXPLICIT_SUBSCRIPTION, APIType.IMPLICIT_SUBSCRIPTION]:
            # Check for event-related schemas
            components = api_spec.get('components', {})
            schemas = components.get('schemas', {})
            
            event_schemas_found = any('event' in name.lower() for name in schemas.keys())
            subscription_schemas_found = any('subscription' in name.lower() for name in schemas.keys())
            
            if api_type == APIType.EXPLICIT_SUBSCRIPTION and not subscription_schemas_found:
                result.issues.append(ValidationIssue(
                    Severity.MEDIUM, "Subscription Schemas",
                    "Explicit subscription API should define subscription-related schemas",
                    "components.schemas",
                    "Add schemas for subscription management"
                ))
            
            if not event_schemas_found:
                result.issues.append(ValidationIssue(
                    Severity.LOW, "Event Schemas",
                    "Subscription API should define event-related schemas",
                    "components.schemas",
                    "Consider adding event payload schemas"
                ))

    def _check_explicit_subscription_compliance(self, api_spec: dict, result: ValidationResult):
        """Check explicit subscription API compliance"""
        result.checks_performed.append("Explicit subscription API compliance validation")
        
        paths = api_spec.get('paths', {})
        subscription_paths = [path for path in paths.keys() if 'subscription' in path.lower()]
        
        if not subscription_paths:
            result.issues.append(ValidationIssue(
                Severity.CRITICAL, "Subscription Endpoints",
                "Explicit subscription API must have subscription endpoints",
                "paths",
                "Add /subscriptions endpoints for CRUD operations"
            ))
            return
        
        # Check for CRUD operations on subscription endpoints
        for path in subscription_paths:
            path_obj = paths.get(path, {})
            if isinstance(path_obj, dict):
                methods = [method for method in path_obj.keys() if method in ['get', 'post', 'put', 'delete']]
                
                if not methods:
                    result.issues.append(ValidationIssue(
                        Severity.MEDIUM, "Subscription Operations",
                        f"Subscription path `{path}` has no operations defined",
                        f"paths.{path}"
                    ))

    def _check_implicit_subscription_compliance(self, api_spec: dict, result: ValidationResult):
        """Check implicit subscription API compliance"""
        result.checks_performed.append("Implicit subscription API compliance validation")
        
        # Check for callback definitions
        paths = api_spec.get('paths', {})
        has_callbacks = False
        
        for path_obj in paths.values():
            if isinstance(path_obj, dict):
                for operation in path_obj.values():
                    if isinstance(operation, dict) and 'callbacks' in operation:
                        has_callbacks = True
                        break
        
        if not has_callbacks:
            result.issues.append(ValidationIssue(
                Severity.MEDIUM, "Implicit Subscription",
                "Implicit subscription API should define callbacks",
                "paths",
                "Add callback definitions for event notifications"
            ))

    # ===========================================
    # Project Consistency and Test Validation
    # ===========================================

    def validate_project_consistency(self, api_files: List[str]) -> ConsistencyResult:
        """Check shared schema validation across multiple API files"""
        result = ConsistencyResult()
        result.checks_performed.append("Project-wide shared schema validation")
        
        if len(api_files) < 2:
            return result
            
        # Load all API specs
        specs = {}
        for api_file in api_files:
            try:
                with open(api_file, 'r', encoding='utf-8') as f:
                    specs[api_file] = yaml.safe_load(f)
            except Exception as e:
                result.issues.append(ValidationIssue(
                    Severity.CRITICAL, "File Loading",
                    f"Failed to load `{api_file}`: {str(e)}",
                    api_file
                ))
                continue
        
        if len(specs) < 2:
            return result
            
        # Define common schemas that should be identical
        common_schema_names = [
            'XCorrelator', 'ErrorInfo', 'Device', 'DeviceResponse', 
            'PhoneNumber', 'NetworkAccessIdentifier', 'DeviceIpv4Addr', 
            'DeviceIpv6Address', 'SingleIpv4Addr', 'Port', 'Point', 
            'Latitude', 'Longitude', 'Area', 'AreaType', 'Circle'
        ]
        
        # Check each common schema
        for schema_name in common_schema_names:
            self._validate_shared_schema(schema_name, specs, result)
        
        # Check license consistency
        self._validate_license_consistency(specs, result)
        
        # Check commonalities version consistency
        self._validate_commonalities_consistency(specs, result)
        
        return result

    def _validate_shared_schema(self, schema_name: str, specs: dict, result: ConsistencyResult):
        """Validate that a shared schema is consistent across files"""
        schemas_found = {}
        
        for file_path, spec in specs.items():
            components = spec.get('components', {})
            schemas = components.get('schemas', {})
            if schema_name in schemas:
                schemas_found[file_path] = schemas[schema_name]
        
        if len(schemas_found) < 2:
            return
            
        # Compare schemas (allowing for differences in examples and descriptions)
        file_paths = list(schemas_found.keys())
        reference_file = file_paths[0]
        reference_schema = self._normalize_schema_for_comparison(schemas_found[reference_file])
        
        for file_path in file_paths[1:]:
            current_schema = self._normalize_schema_for_comparison(schemas_found[file_path])
            
            if current_schema != reference_schema:
                result.issues.append(ValidationIssue(
                    Severity.MEDIUM, "Schema Consistency",
                    f"Schema `{schema_name}` differs between files",
                    f"{Path(reference_file).name} vs {Path(file_path).name}",
                    f"Ensure `{schema_name}` schema is identical across all files"
                ))

    def _normalize_schema_for_comparison(self, schema: Any) -> Any:
        """Normalize schema for comparison by removing examples and descriptions"""
        if isinstance(schema, dict):
            normalized = {}
            for key, value in schema.items():
                if key not in ['example', 'examples', 'description']:
                    normalized[key] = self._normalize_schema_for_comparison(value)
            return normalized
        elif isinstance(schema, list):
            return [self._normalize_schema_for_comparison(item) for item in schema]
        else:
            return schema

    def _validate_license_consistency(self, specs: dict, result: ConsistencyResult):
        """Check that license information is consistent"""
        licenses = {}
        
        for file_path, spec in specs.items():
            license_info = spec.get('info', {}).get('license', {})
            if license_info:
                licenses[file_path] = license_info
        
        if len(licenses) < 2:
            return
            
        reference_file = list(licenses.keys())[0]
        reference_license = licenses[reference_file]
        
        for file_path, license_info in licenses.items():
            if file_path == reference_file:
                continue
                
            if license_info != reference_license:
                result.issues.append(ValidationIssue(
                    Severity.MEDIUM, "License Consistency",
                    "License information differs between files",
                    f"{Path(reference_file).name} vs {Path(file_path).name}",
                    "Ensure all files have identical license information"
                ))

    def _validate_commonalities_consistency(self, specs: dict, result: ConsistencyResult):
        """Check that commonalities version is consistent"""
        versions = {}
        
        for file_path, spec in specs.items():
            version = spec.get('info', {}).get('x-camara-commonalities')
            if version:
                versions[file_path] = str(version)
        
        if len(versions) < 2:
            return
            
        reference_file = list(versions.keys())[0]
        reference_version = versions[reference_file]
        
        for file_path, version in versions.items():
            if file_path == reference_file:
                continue
                
            if version != reference_version:
                result.issues.append(ValidationIssue(
                    Severity.MEDIUM, "Commonalities Consistency",
                    f"Commonalities version differs: `{reference_version}` vs `{version}`",
                    f"{Path(reference_file).name} vs {Path(file_path).name}",
                    "Ensure all files use the same commonalities version"
                ))

    def map_and_validate_test_files_to_apis(self, api_files: List[str], test_dir: str) -> List[TestAlignmentResult]:
        """Map test files to APIs and validate each pair"""
        test_results = []
        
        # Extract all API names first
        all_api_names = []
        for api_file in api_files:
            try:
                with open(api_file, 'r', encoding='utf-8') as f:
                    api_spec = yaml.safe_load(f)
                
                # Extract api-name from servers URL
                api_name = self._extract_api_name_from_servers(api_spec)
                
                # Fallback to filename if servers extraction fails
                if not api_name:
                    api_name = Path(api_file).stem
                
                all_api_names.append(api_name)
            except Exception:
                # If we can't load the API file, use filename as fallback
                all_api_names.append(Path(api_file).stem)
        
        # Find all test files
        test_path = Path(test_dir)
        if not test_path.exists():
            # No test directory - create empty results for each API
            for api_file in api_files:
                result = TestAlignmentResult(api_file=api_file)
                result.checks_performed.append("Test alignment validation")
                result.issues.append(ValidationIssue(
                    Severity.CRITICAL, "Test Directory",
                    f"Test directory does not exist: {test_dir}",
                    test_dir
                ))
                test_results.append(result)
            return test_results
        
        all_test_files = [f.stem for f in test_path.glob("*.feature")]
        
        # Simple assignment logic: test_file_stem -> api_name
        test_file_assignments = {}
        
        for api_name in all_api_names:
            for test_file_stem in all_test_files:
                # Check for match (exact or prefix)
                is_exact_match = (test_file_stem == api_name)
                is_prefix_match = test_file_stem.startswith(f"{api_name}-")
                
                if is_exact_match or is_prefix_match:
                    current_assignment = test_file_assignments.get(test_file_stem)
                    
                    if current_assignment is None:
                        # No assignment yet - assign it
                        test_file_assignments[test_file_stem] = api_name
                    elif len(api_name) > len(current_assignment):
                        # Longer prefix wins - reassign
                        test_file_assignments[test_file_stem] = api_name
        
        # Create reverse mapping: api_name -> [test_file_paths]
        api_to_test_files = {api_name: [] for api_name in all_api_names}
        for test_file_stem, api_name in test_file_assignments.items():
            test_file_path = str(test_path / f"{test_file_stem}.feature")
            api_to_test_files[api_name].append(test_file_path)
        
        # Find orphan test files
        orphan_test_files = []
        for test_file_stem in all_test_files:
            if test_file_stem not in test_file_assignments:
                orphan_test_files.append(f"{test_file_stem}.feature")
        
        # Validate each API with its assigned test files
        for api_file in api_files:
            api_name = all_api_names[api_files.index(api_file)]
            assigned_test_files = api_to_test_files[api_name]
            
            result = self.validate_test_alignment_single(api_file, api_name, assigned_test_files)
            test_results.append(result)
        
        # Report orphan test files as issues in the first API result
        if orphan_test_files and test_results:
            for orphan_file in orphan_test_files:
                test_results[0].issues.append(ValidationIssue(
                    Severity.MEDIUM, "Orphan Test Files",
                    f"Test file `{orphan_file}` does not match any API",
                    f"{test_dir}/{orphan_file}",
                    f"Rename to match an API: {', '.join(all_api_names)}"
                ))
        
        return test_results

    def validate_test_alignment_single(self, api_file: str, api_name: str, assigned_test_files: List[str]) -> TestAlignmentResult:
        """Validate test alignment for a single API with its assigned test files"""
        result = TestAlignmentResult(api_file=api_file)
        result.test_files = assigned_test_files
        result.checks_performed.append("Test alignment validation")
        
        # Load API spec
        try:
            with open(api_file, 'r', encoding='utf-8') as f:
                api_spec = yaml.safe_load(f)
        except Exception as e:
            result.issues.append(ValidationIssue(
                Severity.CRITICAL, "API Loading",
                f"Failed to load API file: {str(e)}",
                api_file
            ))
            return result
        
        # Extract API info
        api_info = api_spec.get('info', {})
        api_version = api_info.get('version', '')
        api_title = api_info.get('title', '')
        
        if not assigned_test_files:
            result.issues.append(ValidationIssue(
                Severity.CRITICAL, "Test Files",
                f"No test files found for API `{api_name}`",
                "test directory",
                f"Create either `{api_name}.feature` or `{api_name}-<operationId>.feature` files"
            ))
            return result
        
        # Extract operation IDs from API
        api_operations = self._extract_operation_ids(api_spec)
        
        # Validate each assigned test file
        for test_file in assigned_test_files:
            self._validate_test_file(test_file, api_name, api_version, api_title, 
                                api_operations, result)
        
        return result

    def _extract_operation_ids(self, api_spec: dict) -> List[str]:
        """Extract all operation IDs from API spec"""
        operation_ids = []
        
        paths = api_spec.get('paths', {})
        for path, path_obj in paths.items():
            for method, operation in path_obj.items():
                if method in ['get', 'post', 'put', 'delete', 'patch']:
                    operation_id = operation.get('operationId')
                    if operation_id:
                        operation_ids.append(operation_id)
        
        return operation_ids

    def _validate_test_file(self, test_file: str, api_name: str, api_version: str, 
                           api_title: str, api_operations: List[str], result: TestAlignmentResult):
        """Validate individual test file"""
        try:
            with open(test_file, 'r', encoding='utf-8') as f:
                content = f.read()
        except Exception as e:
            result.issues.append(ValidationIssue(
                Severity.CRITICAL, "Test File Loading",
                f"Failed to load test file: {str(e)}",
                test_file
            ))
            return
        
        lines = content.split('\n')
    
        # Check WIP expectations based on review type
        if self.review_type == "wip":
            # For WIP reviews, expect "wip" in test content
            if 'wip' not in content.lower():
                result.issues.append(ValidationIssue(
                    Severity.MEDIUM, "Test Files",
                    "WIP review expects test files to reference `wip` version",
                    test_file,
                    "Update test scenarios to use `wip` version references"
                ))
        else:
            # For release reviews, forbid "wip" in test files  
            if 'wip' in content.lower():
                result.issues.append(ValidationIssue(
                    Severity.CRITICAL, "Test Files",
                    "Release review should not contain `wip` references in test files",
                    test_file,
                    "Update test scenarios to use proper version references"
                ))
        
        # Check for version in Feature line (can be line 1 or 2)
        feature_line = None
        feature_line_number = None
        
        # Check first two lines for Feature line
        for i, line in enumerate(lines[:2]):
            stripped_line = line.strip()
            if stripped_line.startswith('Feature:'):
                feature_line = stripped_line
                feature_line_number = i + 1
                break
        
        if feature_line:
            if not self._validate_test_version_line(feature_line, api_version, api_title):
                result.issues.append(ValidationIssue(
                    Severity.MEDIUM, "Test Version",
                    f"Feature line doesn't mention API version `{api_version}`",
                    f"{test_file}:line {feature_line_number}",
                    f"Include version `{api_version}` in Feature line: {feature_line}"
                ))
        else:
            result.issues.append(ValidationIssue(
                Severity.MEDIUM, "Test Structure",
                "No Feature line found in first two lines",
                f"{test_file}:lines 1-2",
                "Add Feature line with API name and version"
            ))
        
        # Check operation IDs referenced in test
        test_operations = self._extract_test_operations(content)
        
        # Validate that test operations exist in API
        for test_op in test_operations:
            if test_op not in api_operations:
                result.issues.append(ValidationIssue(
                    Severity.CRITICAL, "Test Operation IDs",
                    f"Test references unknown operation `{test_op}`",
                    test_file,
                    f"Use valid operation ID from: `{', '.join(api_operations)}`"
                ))
        
        # For operation-specific test files, validate naming
        test_filename = Path(test_file).stem
        if test_filename.startswith(f"{api_name}-"):
            expected_operation = test_filename.replace(f"{api_name}-", "")
            if expected_operation not in api_operations:
                result.issues.append(ValidationIssue(
                    Severity.LOW, "Test File Naming",
                    f"Test file suggests operation `{expected_operation}` but it doesn't exist in API",
                    test_file,
                    f"Check if test file naming is as intended, consider to use valid operation from: `{', '.join(api_operations)}`"
                ))

    def _validate_test_version_line(self, feature_line: str, api_version: str, api_title: str) -> bool:
        """Check if Feature line contains the API version"""
        # Look for version pattern in Feature line
        version_pattern = r'v?\d+\.\d+\.\d+(?:-rc\.\d+|-alpha\.\d+)?'
        found_versions = re.findall(version_pattern, feature_line)
        
        # Check for both exact version and version with 'v' prefix
        return api_version in found_versions or f'v{api_version}' in found_versions

    def _extract_test_operations(self, content: str) -> List[str]:
        """Extract operation IDs referenced in test content"""
        # Look for patterns like 'request "operationId"'
        operation_pattern = r'request\s+"([^"]+)"'
        operations = re.findall(operation_pattern, content)
        
        return list(set(operations))  # Remove duplicates


def find_api_files(directory: str) -> List[str]:
    """Find all YAML files in the API definitions directory"""
    api_dir = Path(directory) / "code" / "API_definitions"
    
    if not api_dir.exists():
        return []
    
    yaml_files = []
    for pattern in ['*.yaml', '*.yml']:
        yaml_files.extend(api_dir.glob(pattern))
    
    return [str(f) for f in yaml_files]

def generate_report(results: List[ValidationResult], output_dir: str, repo_name: str = "", issue_number: str = "", 
                   consistency_result: Optional[ConsistencyResult] = None, 
                   test_results: List[TestAlignmentResult] = None, commonalities_version: str = "0.6"):
    """Generate comprehensive report and summary with API type detection"""
    os.makedirs(output_dir, exist_ok=True)
    
    # Generate unique filename with repository name and timestamp
    timestamp = datetime.datetime.now().strftime('%Y%m%d_%H%M%S')
    
    # Clean version for filename (remove dots)
    version_clean = commonalities_version.replace('.', '_')
    
    if repo_name and issue_number and issue_number != "0":
        base_filename = f"api_review_{repo_name}_comment{issue_number}_v{version_clean}_{timestamp}"
    elif repo_name:
        base_filename = f"api_review_{repo_name}_manual_v{version_clean}_{timestamp}"
    else:
        base_filename = f"api_review_v{version_clean}_{timestamp}"

    report_filename = safe_filename(f"{base_filename}.md")
    
    # Calculate totals
    total_critical = sum(r.critical_count for r in results)
    total_medium = sum(r.medium_count for r in results)
    total_low = sum(r.low_count for r in results)
    
    if consistency_result:
        total_critical += len([i for i in consistency_result.issues if i.severity == Severity.CRITICAL])
        total_medium += len([i for i in consistency_result.issues if i.severity == Severity.MEDIUM])
        total_low += len([i for i in consistency_result.issues if i.severity == Severity.LOW])
    
    if test_results:
        for test_result in test_results:
            total_critical += len([i for i in test_result.issues if i.severity == Severity.CRITICAL])
            total_medium += len([i for i in test_result.issues if i.severity == Severity.MEDIUM])
            total_low += len([i for i in test_result.issues if i.severity == Severity.LOW])
    
    # Collect all checks performed and manual checks needed
    all_checks_performed = set()
    all_manual_checks = set()
    
    for result in results:
        all_checks_performed.update(result.checks_performed)
        all_manual_checks.update(result.manual_checks_needed)
    
    if consistency_result:
        all_checks_performed.update(consistency_result.checks_performed)
    
    if test_results:
        for test_result in test_results:
            all_checks_performed.update(test_result.checks_performed)
    
    # Generate detailed report
    with open(f"{output_dir}/{report_filename}", "w") as f:
        f.write(f"# CAMARA API Review Report\n\n")
        if repo_name:
            f.write(f"**Repository**: {repo_name}\n")
        if issue_number and issue_number != "0":
            f.write(f"**Issue/PR**: #{issue_number}\n")
        f.write(f"**Generated**: {datetime.datetime.now().strftime('%Y-%m-%d %H:%M:%S')} UTC\n")
        f.write(f"**Requested Commonalities Version**: {commonalities_version}\n")
        f.write(f"**Validator Implementation**: v0.6\n")
        
        # Add version warning if mismatch
        if commonalities_version != "0.6":
            f.write(f"\n> ⚠️ **Note**: This validator implements Commonalities v0.6 compliance rules. ")
            f.write(f"The requested version {commonalities_version} validation is performed using v0.6 rules.\n")
        
        f.write("\n---\n\n")

    # Generate detailed report
    with open(f"{output_dir}/{report_filename}", "w") as f:
        f.write(f"# CAMARA API Review Report\n\n")
        f.write(f"**Generated**: {datetime.datetime.now().strftime('%Y-%m-%d %H:%M:%S')}\n")
        f.write(f"**Commonalities Version**: {commonalities_version}\n")
        
        if repo_name:
            f.write(f"**Repository**: {repo_name}\n")
        if issue_number:
            f.write(f"**Issue or PR Number**: {issue_number}\n")
        
        f.write(f"\n## Executive Summary\n\n")
        f.write(f"- **APIs Reviewed**: {len(results)}\n")
        f.write(f"- **Critical Issues**: {total_critical}\n")
        f.write(f"- **Medium Issues**: {total_medium}\n")
        f.write(f"- **Low Issues**: {total_low}\n")
        f.write(f"- **Multi-file Consistency**: {'✅ Checked' if consistency_result else '⏭️ Skipped (single file)'}\n")
        f.write(f"- **Test Alignment**: {'✅ Checked' if test_results else '⏭️ Skipped (no tests found)'}\n\n")
        
        # API Type Summary
        type_counts = {}
        for result in results:
            api_type = result.api_type.value
            type_counts[api_type] = type_counts.get(api_type, 0) + 1
        
        if type_counts:
            f.write("### API Types Detected\n\n")
            for api_type, count in type_counts.items():
                f.write(f"- **{api_type}**: {count}\n")
            f.write("\n")
        
        # 1. INDIVIDUAL API RESULTS
        f.write("## Individual API Analysis\n\n")
        for result in results:
            f.write(f"### `{result.api_name}` v{result.version}\n\n")
            f.write(f"**File**: `{Path(result.file_path).name}`\n")
            f.write(f"**Type**: {result.api_type.value}\n")
            f.write(f"**Issues**: {result.critical_count} critical, {result.medium_count} medium, {result.low_count} low\n\n")
            
            if result.issues:
                f.write("#### Issues Found\n\n")
                for issue in result.issues:
                    f.write(f"**{issue.severity.value}**: {issue.category}\n")
                    f.write(f"- **Description**: {sanitize_report_content(issue.description)}\n")
                    if issue.location:
                        f.write(f"- **Location**: `{issue.location}`\n")
                    if issue.fix_suggestion:
                        f.write(f"- **Fix**: {sanitize_report_content(issue.fix_suggestion)}\n")
                    f.write("\n")
            else:
                f.write("✅ **No issues found**\n\n")
        
        # 2. PROJECT CONSISTENCY RESULTS
        if consistency_result and consistency_result.issues:
            f.write("## Project-Wide Consistency Issues\n\n")
            for issue in consistency_result.issues:
                f.write(f"**{issue.severity.value}**: {issue.category}\n")
                f.write(f"- **Description**: {sanitize_report_content(issue.description)}\n")
                if issue.location:
                    f.write(f"- **Location**: `{issue.location}`\n")
                if issue.fix_suggestion:
                    f.write(f"- **Fix**: {sanitize_report_content(issue.fix_suggestion)}\n")
                f.write("\n")
        
        # 3. TEST ALIGNMENT RESULTS
        if test_results:
            f.write("## Test Alignment Analysis\n\n")
            for test_result in test_results:
                api_name = Path(test_result.api_file).stem
                f.write(f"### Tests for `{api_name}`\n\n")
                
                if test_result.test_files:
                    f.write("**Test Files Found**:\n")
                    for test_file in test_result.test_files:
                        f.write(f"- `{Path(test_file).name}`\n")
                    f.write("\n")
                else:
                    f.write("❌ **No test files found**\n\n")
                
                if test_result.issues:
                    f.write("#### Test Issues\n\n")
                    for issue in test_result.issues:
                        f.write(f"**{issue.severity.value}**: {issue.category}\n")
                        f.write(f"- **Description**: {sanitize_report_content(issue.description)}\n")
                        if issue.location:
                            f.write(f"- **Location**: `{issue.location}`\n")
                        if issue.fix_suggestion:
                            f.write(f"- **Fix**: {sanitize_report_content(issue.fix_suggestion)}\n")
                        f.write("\n")
        
        # 4. CRITICAL ISSUES SUMMARY  
        critical_issues = []
        for result in results:
            critical_issues.extend([i for i in result.issues if i.severity == Severity.CRITICAL])
        
        if consistency_result:
            critical_issues.extend([i for i in consistency_result.issues if i.severity == Severity.CRITICAL])
        
        if test_results:
            for test_result in test_results:
                critical_issues.extend([i for i in test_result.issues if i.severity == Severity.CRITICAL])
        
        if critical_issues:
            f.write("## Critical Issues Requiring Immediate Attention\n\n")
            for issue in critical_issues[:10]:  # Limit to first 10
                f.write(f"- **{issue.category}**: {sanitize_report_content(issue.description)}")
                if issue.location:
                    f.write(f" (`{issue.location}`)")
                f.write("\n")
            
            if len(critical_issues) > 10:
                f.write(f"\n*... and {len(critical_issues) - 10} more critical issues. See detailed report for complete analysis.*\n")
            
            f.write("\n")
        
        # 5. AUTOMATED CHECKS PERFORMED
        if all_checks_performed:
            f.write("## Automated Checks Performed\n\n")
            for check in sorted(all_checks_performed):
                f.write(f"- {check}\n")
            f.write("\n")
        
        # 6. MANUAL REVIEW REQUIRED
        if all_manual_checks:
            f.write("## Manual Review Required\n\n")
            for check in sorted(all_manual_checks):
                f.write(f"- {check}\n")
            f.write("\n")
        
    # Generate summary for GitHub comment with 25-item limit
    with open(f"{output_dir}/summary.md", "w") as f:
        if not results:
            f.write("❌ **No API definition files found**\n\n")
            f.write("Please ensure YAML files are located in `/code/API_definitions/`\n")
            return report_filename

        # No need for special sanitization - just ensure single lines
        def sanitize_for_summary(text: str) -> str:
            """Ensure text is on a single line"""
            # Replace all whitespace (including newlines) with single spaces
            return ' '.join(text.split())        
   
        # Overall status
        if total_critical == 0:
            if total_medium == 0:
                status = "✅ **Ready for Release**"
            else:
                status = "⚠️ **Conditional Approval**"
        else:
            status = "❌ **Critical Issues Found**"
        
        f.write(f"### {status}\n\n")
        
        # APIs found with types
        f.write("**APIs Reviewed**:\n")
        for result in results:
            type_indicator = {
                APIType.EXPLICIT_SUBSCRIPTION: "🔔",
                APIType.IMPLICIT_SUBSCRIPTION: "📧", 
                APIType.REGULAR: "📄"
            }.get(result.api_type, "📄")
            
            f.write(f"- {type_indicator} `{result.api_name}` v{result.version} ({result.api_type.value})\n")
        f.write("\n")
        
        # Issue summary
        f.write("**Issues Summary**:\n")
        f.write(f"- 🔴 Critical: {total_critical}\n")
        f.write(f"- 🟡 Medium: {total_medium}\n")
        f.write(f"- 🔵 Low: {total_low}\n\n")
        
        # Enhanced issues detail with 25-item limit, prioritizing critical then medium
        if total_critical > 0 or total_medium > 0:
            f.write("**Issues Requiring Attention**:\n")
            
            # Collect all issues from all sources
            all_critical_issues = []
            all_medium_issues = []
            
            # From individual API results
            for result in results:
                critical_issues = [i for i in result.issues if i.severity == Severity.CRITICAL]
                medium_issues = [i for i in result.issues if i.severity == Severity.MEDIUM]
                
                for issue in critical_issues:
                    all_critical_issues.append((result.api_name, issue))
                for issue in medium_issues:
                    all_medium_issues.append((result.api_name, issue))
            
            # From consistency results
            if consistency_result:
                critical_issues = [i for i in consistency_result.issues if i.severity == Severity.CRITICAL]
                medium_issues = [i for i in consistency_result.issues if i.severity == Severity.MEDIUM]
                
                for issue in critical_issues:
                    all_critical_issues.append(("Project-wide", issue))
                for issue in medium_issues:
                    all_medium_issues.append(("Project-wide", issue))
            
            # From test results
            if test_results:
                for test_result in test_results:
                    critical_issues = [i for i in test_result.issues if i.severity == Severity.CRITICAL]
                    medium_issues = [i for i in test_result.issues if i.severity == Severity.MEDIUM]
                    
                    api_name = Path(test_result.api_file).stem
                    for issue in critical_issues:
                        all_critical_issues.append((f"{api_name} Tests", issue))
                    for issue in medium_issues:
                        all_medium_issues.append((f"{api_name} Tests", issue))
            
            # Show critical issues first (up to 20 to leave room for medium)
            critical_to_show = min(len(all_critical_issues), 20)
            
            if critical_to_show > 0:
                f.write(f"\n**🔴 Critical Issues ({critical_to_show}):**\n")
                for source_name, issue in all_critical_issues[:critical_to_show]:
                    description = sanitize_for_summary(issue.description)
                    f.write(f"- *{source_name}*: **{issue.category}** - {description}\n")
            
            # Show medium issues if there's room
            remaining_slots = 25 - critical_to_show
            medium_to_show = min(len(all_medium_issues), remaining_slots)
            
            if medium_to_show > 0:
                f.write(f"\n**🟡 Medium Priority Issues ({medium_to_show}):**\n")
                for source_name, issue in all_medium_issues[:medium_to_show]:
                    description = sanitize_for_summary(issue.description)
                    f.write(f"- *{source_name}*: **{issue.category}** - {description}\n")
            
            # Note if there are more issues not shown
            total_not_shown = (len(all_critical_issues) + len(all_medium_issues)) - 25
            if total_not_shown > 0:
                f.write(f"\n*Note: {total_not_shown} additional issues not shown above. See detailed report for complete analysis.*\n")
            
            f.write("\n")
        
        # Recommendation
        if total_critical == 0 and total_medium == 0:
            f.write("**Recommendation**: ✅ Approved for release\n")
        elif total_critical == 0:
            f.write("**Recommendation**: ⚠️ Approved with medium-priority improvements recommended\n")
        else:
            f.write(f"**Recommendation**: ❌ Address {total_critical} critical issue(s) before release\n")
        
        f.write(f"\n📄 **Detailed Report**: {report_filename}\n")
        f.write("\n📄 **Download**: Available as workflow artifact for complete analysis\n")
        f.write("\n🔍 **Validation**: This review includes subscription type detection, scope validation, filename consistency, schema compliance, project consistency, and test alignment validation\n")
    
    # Return the report filename for use by the workflow
    return report_filename

def main():
    """Main function with modern argparse structure matching workflow expectations"""
    print("🔍 Debug: Python script starting...")
    print(f"🔍 Debug: Command line args: {sys.argv}")
    print(f"🔍 Debug: Python version: {sys.version}")
    
    # Modern argparse structure that matches the workflow
    parser = argparse.ArgumentParser(description='CAMARA API Review Validator v0.6')
    parser.add_argument('repo_path', help='Path to repository containing API definitions')
    parser.add_argument('--output', required=True, help='Output directory for reports')
    parser.add_argument('--repo-name', required=True, help='Repository name')
    parser.add_argument('--issue-number', required=False, default='0', help='Issue or PR number for context')
    parser.add_argument('--commonalities-version', required=True, help='CAMARA Commonalities version')
    parser.add_argument('--review-type', required=True, help='Type of review (release-candidate, wip, public-release)')
    parser.add_argument('--verbose', action='store_true', help='Enable verbose logging')
    
    print("🔍 Debug: Argument parser created successfully")
    
    # Parse arguments with explicit error handling
    try:
        print("🔍 Debug: About to parse arguments...")
        args = parser.parse_args()
        print("🔍 Debug: Arguments parsed successfully!")
        
        # Print all parsed arguments for debugging
        print("🔍 Debug: Parsed arguments:")
        print(f"  repo_path: '{args.repo_path}'")
        print(f"  output: '{args.output}'")
        print(f"  repo_name: '{args.repo_name}'")
        print(f"  issue_number: '{args.issue_number}'")
        print(f"  commonalities_version: '{args.commonalities_version}'")
        print(f"  review_type: '{args.review_type}'")
        print(f"  verbose: {args.verbose}")
        
    except SystemExit as e:
        print(f"❌ SystemExit during argument parsing: {e}")
        print("❌ This usually means argument parsing failed")
        parser.print_help()
        sys.exit(1)
    except Exception as e:
        print(f"❌ Unexpected error during argument parsing: {e}")
        print(f"❌ Error type: {type(e).__name__}")
        traceback.print_exc()
        sys.exit(1)
    
    # Validate and sanitize inputs
    try:
        print("🔍 Debug: Starting input validation...")
        
        repo_dir = validate_directory_path(args.repo_path)
        print(f"🔍 Debug: Repository directory validated: {repo_dir}")
        
        # Get and validate commonalities version
        commonalities_version = str(args.commonalities_version).strip()
        print(f"🔍 Debug: Commonalities version: '{commonalities_version}'")
        
        # Validate commonalities version format
        if not re.match(r'^\d+\.\d+$', commonalities_version):
            print(f"❌ Invalid commonalities version format: '{commonalities_version}'")
            raise ValueError(f"Invalid commonalities version format: {commonalities_version}. Expected format: X.Y (e.g., 0.6)")
        
        print(f"✅ Debug: Commonalities version validation passed: {commonalities_version}")
        
        output_dir = args.output
        repo_name = re.sub(r'[^a-zA-Z0-9_-]', '', args.repo_name)[:100]
        issue_number = re.sub(r'[^0-9]', '', args.issue_number)[:20]
        
        # Create output directory
        abs_output_dir = os.path.abspath(os.path.expanduser(output_dir))
        if not os.path.exists(abs_output_dir):
            print(f"🔍 Debug: Creating output directory: {abs_output_dir}")
            os.makedirs(abs_output_dir, mode=0o755)
        
        print("✅ Debug: All input validation passed!")
        
    except ValueError as e:
        print(f"❌ Input validation error: {str(e)}")
        sys.exit(1)
    except Exception as e:
        print(f"❌ Unexpected error during validation: {str(e)}")
        traceback.print_exc()
        sys.exit(1)
    
    if args.verbose:
        print(f"🚀 Starting CAMARA API validation (Commonalities {commonalities_version})")
        print(f"📁 Repository directory: {repo_dir}")
        print(f"📊 Output directory: {output_dir}")
        print(f"📦 Repository: {repo_name}")
        print(f"🔗 PR Number: {issue_number}")
        print(f"🔧 Review Type: {args.review_type}")
    
    # Find API files
    api_files = find_api_files(repo_dir)
    
    if not api_files:
        print("❌ No API definition files found")
        print(f"Checked location: {repo_dir}/code/API_definitions/")
        print("📄 Creating empty results report...")
        try:
            report_filename = generate_report([], output_dir, repo_name, issue_number, commonalities_version=commonalities_version)
            print(f"📄 Empty report generated: {report_filename}")
        except Exception as e:
            print(f"❌ Error generating empty report: {str(e)}")
        sys.exit(0)
    
    if args.verbose:
        print(f"🔍 Found {len(api_files)} API definition file(s)")
        for file in api_files:
            print(f"  - {file}")
    
    # Validate each file
    validator = CAMARAAPIValidator(commonalities_version, args.review_type)
    results = []
    
    for api_file in api_files:
        if args.verbose:
            print(f"\n📋 Validating {api_file}...")
        try:
            result = validator.validate_api_file(api_file)
            results.append(result)
            
            if args.verbose:
                print(f"  📄 API Type: {result.api_type.value}")
                print(f"  🔴 Critical: {result.critical_count}")
                print(f"  🟡 Medium: {result.medium_count}")
                print(f"  🔵 Low: {result.low_count}")
                
        except Exception as e:
            print(f"  ❌ Error validating {api_file}: {str(e)}")
            # Create error result
            error_result = ValidationResult(file_path=api_file)
            error_result.issues.append(ValidationIssue(
                Severity.CRITICAL, "Validation Error", f"Failed to validate file: {str(e)}"
            ))
            results.append(error_result)
    
    # Project-wide consistency validation
    consistency_result = None
    if len(api_files) > 1:
        if args.verbose:
            print(f"\n🔗 Performing project consistency validation...")
        try:
            consistency_result = validator.validate_project_consistency(api_files)
            consistency_critical = len([i for i in consistency_result.issues if i.severity == Severity.CRITICAL])
            consistency_medium = len([i for i in consistency_result.issues if i.severity == Severity.MEDIUM])
            consistency_low = len([i for i in consistency_result.issues if i.severity == Severity.LOW])
            
            if args.verbose:
                print(f"  🔴 Critical: {consistency_critical}")
                print(f"  🟡 Medium: {consistency_medium}")
                print(f"  🔵 Low: {consistency_low}")
        except Exception as e:
            print(f"  ❌ Error in consistency validation: {str(e)}")
    
    # Test alignment validation
    test_results = []
    test_dir = os.path.join(repo_dir, "code", "Test_definitions")
    if os.path.exists(test_dir):
        if args.verbose:
            print(f"\n🧪 Performing test alignment validation...")
        try:
            # Use the simplified two-level validation approach
            test_results = validator.map_and_validate_test_files_to_apis(api_files, test_dir)
            
            if args.verbose:
                for test_result in test_results:
                    api_name = Path(test_result.api_file).stem
                    test_critical = len([i for i in test_result.issues if i.severity == Severity.CRITICAL])
                    test_medium = len([i for i in test_result.issues if i.severity == Severity.MEDIUM])
                    test_low = len([i for i in test_result.issues if i.severity == Severity.LOW])
                    print(f"  📋 {api_name}: {len(test_result.test_files)} test files, {test_critical} critical, {test_medium} medium, {test_low} low")
        except Exception as e:
            print(f"  ❌ Error in test validation: {str(e)}")
    
    # Generate reports
    try:
        report_filename = generate_report(results, output_dir, repo_name, issue_number, 
                                        consistency_result, test_results, commonalities_version=commonalities_version)
        print(f"📄 Report generated: {report_filename}")
    except Exception as e:
        print(f"❌ Error generating report: {str(e)}")
        traceback.print_exc()
        
        # Try to create a fallback summary
        try:
            with open(f"{output_dir}/summary.md", "w") as f:
                f.write("❌ **Report Generation Failed**\n\n")
                f.write(f"Error: {str(e)}\n\n")
                f.write("Please check the workflow logs for details.\n")

            print("📄 Fallback summary report created")
        except Exception as fallback_error:
            print(f"❌ Even fallback report failed: {str(fallback_error)}")
    
    # Calculate totals including consistency and test results
    total_critical = sum(r.critical_count for r in results)
    total_medium = sum(r.medium_count for r in results)
    total_low = sum(r.low_count for r in results)
    
    if consistency_result:
        total_critical += len([i for i in consistency_result.issues if i.severity == Severity.CRITICAL])
        total_medium += len([i for i in consistency_result.issues if i.severity == Severity.MEDIUM])
        total_low += len([i for i in consistency_result.issues if i.severity == Severity.LOW])
    
    if test_results:
        for test_result in test_results:
            total_critical += len([i for i in test_result.issues if i.severity == Severity.CRITICAL])
            total_medium += len([i for i in test_result.issues if i.severity == Severity.MEDIUM])
            total_low += len([i for i in test_result.issues if i.severity == Severity.LOW])
    
    # API type summary
    type_counts = {}
    for result in results:
        api_type = result.api_type.value
        type_counts[api_type] = type_counts.get(api_type, 0) + 1
    
    print(f"\n🎯 **Review Complete** (Commonalities {commonalities_version})")
    if repo_name:
        print(f"Repository: {repo_name}")
    if issue_number:
        print(f"PR: #{issue_number}")
    print(f"Individual APIs: {len(results)}")
    for api_type, count in type_counts.items():
        print(f"  - {api_type}: {count}")
    print(f"Multi-file Consistency: {'✅ Checked' if consistency_result else '⏭️ Skipped (single file)'}")
    print(f"Test Alignment: {'✅ Checked' if test_results else '⏭️ Skipped (no tests found)'}")
    print(f"Total Critical Issues: {total_critical}")
    print(f"Total Medium Issues: {total_medium}")
    print(f"Total Low Issues: {total_low}")
    
    # Exit with appropriate code based on critical issues found
    if total_critical > 0:
        print(f"\n⚠️ Exiting with code 1 due to {total_critical} critical issue(s) found")
        sys.exit(1)  # Critical issues found - workflow will show "X critical issue(s) found"
    else:
        print("\n✅ Exiting with code 0 - no critical issues found")
        sys.exit(0)  # No critical issues - workflow will show "No critical issues found"

if __name__ == "__main__":
    main()<|MERGE_RESOLUTION|>--- conflicted
+++ resolved
@@ -1006,22 +1006,10 @@
                                 api_name: str, result: ValidationResult):
         """Validate security settings for an operation"""
         
-<<<<<<< HEAD
         # Construct operation_name from path and method
         operation_name = f"{method.upper()} {path}"
         
         # Get security requirements
-=======
-        # Detect API type first
-        api_type = self._detect_api_type(self.api_spec, api_name)
-        
-        # For explicit subscription APIs, use special validation
-        if api_type == APIType.EXPLICIT_SUBSCRIPTION:
-            self._validate_explicit_subscription_scopes(operation, path, method, api_name, result)
-            return
-        
-        # For other API types, continue with existing validation logic
->>>>>>> 84fac324
         security = operation.get('security', [])
         
         # Check if this is a callback operation FIRST (applies to all API types)
